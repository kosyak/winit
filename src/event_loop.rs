//! The `EventLoop` struct and assorted supporting types, including `ControlFlow`.
//!
//! If you want to send custom events to the event loop, use [`EventLoop::create_proxy()`][create_proxy]
//! to acquire an [`EventLoopProxy`][event_loop_proxy] and call its [`send_event`][send_event] method.
//!
//! See the root-level documentation for information on how to create and use an event loop to
//! handle events.
//!
//! [create_proxy]: ./struct.EventLoop.html#method.create_proxy
//! [event_loop_proxy]: ./struct.EventLoopProxy.html
//! [send_event]: ./struct.EventLoopProxy.html#method.send_event
<<<<<<< HEAD
use instant::Instant;
use std::ops::Deref;
use std::{error, fmt};

use event::Event;
use monitor::{AvailableMonitorsIter, MonitorHandle};
use platform_impl;
=======
use std::{error, fmt, ops::Deref, time::Instant};

use crate::{
    event::Event,
    monitor::{AvailableMonitorsIter, MonitorHandle},
    platform_impl,
};
>>>>>>> 5d0bc5f6

/// Provides a way to retrieve events from the system and from the windows that were registered to
/// the events loop.
///
/// An `EventLoop` can be seen more or less as a "context". Calling `EventLoop::new()`
/// initializes everything that will be required to create windows. For example on Linux creating
/// an event loop opens a connection to the X or Wayland server.
///
/// To wake up an `EventLoop` from a another thread, see the `EventLoopProxy` docs.
///
/// Note that the `EventLoop` cannot be shared across threads (due to platform-dependant logic
/// forbidding it), as such it is neither `Send` nor `Sync`. If you need cross-thread access, the
/// `Window` created from this `EventLoop` _can_ be sent to an other thread, and the
/// `EventLoopProxy` allows you to wake up an `EventLoop` from another thread.
pub struct EventLoop<T: 'static> {
    pub(crate) event_loop: platform_impl::EventLoop<T>,
    pub(crate) _marker: ::std::marker::PhantomData<*mut ()>, // Not Send nor Sync
}

/// Target that associates windows with an `EventLoop`.
///
/// This type exists to allow you to create new windows while Winit executes your callback.
/// `EventLoop` will coerce into this type, so functions that take this as a parameter can also
/// take `&EventLoop`.
pub struct EventLoopWindowTarget<T: 'static> {
    pub(crate) p: platform_impl::EventLoopWindowTarget<T>,
    pub(crate) _marker: ::std::marker::PhantomData<*mut ()>, // Not Send nor Sync
}

impl<T> fmt::Debug for EventLoop<T> {
    fn fmt(&self, f: &mut fmt::Formatter<'_>) -> fmt::Result {
        f.pad("EventLoop { .. }")
    }
}

impl<T> fmt::Debug for EventLoopWindowTarget<T> {
    fn fmt(&self, f: &mut fmt::Formatter<'_>) -> fmt::Result {
        f.pad("EventLoopWindowTarget { .. }")
    }
}

/// Set by the user callback given to the `EventLoop::run` method.
///
/// Indicates the desired behavior of the event loop after [`Event::EventsCleared`][events_cleared]
/// is emitted. Defaults to `Poll`.
///
/// ## Persistency
/// Almost every change is persistent between multiple calls to the event loop closure within a
/// given run loop. The only exception to this is `Exit` which, once set, cannot be unset. Changes
/// are **not** persistent between multiple calls to `run_return` - issuing a new call will reset
/// the control flow to `Poll`.
///
/// [events_cleared]: ../event/enum.Event.html#variant.EventsCleared
#[derive(Copy, Clone, Debug, PartialEq, Eq)]
pub enum ControlFlow {
    /// When the current loop iteration finishes, immediately begin a new iteration regardless of
    /// whether or not new events are available to process.
    Poll,
    /// When the current loop iteration finishes, suspend the thread until another event arrives.
    Wait,
    /// When the current loop iteration finishes, suspend the thread until either another event
    /// arrives or the given time is reached.
    WaitUntil(Instant),
    /// Send a `LoopDestroyed` event and stop the event loop. This variant is *sticky* - once set,
    /// `control_flow` cannot be changed from `Exit`, and any future attempts to do so will result
    /// in the `control_flow` parameter being reset to `Exit`.
    Exit,
}

impl Default for ControlFlow {
    #[inline(always)]
    fn default() -> ControlFlow {
        ControlFlow::Poll
    }
}

impl EventLoop<()> {
    /// Builds a new event loop with a `()` as the user event type.
    ///
    /// ## Platform-specific
    ///
    /// - **iOS:** Can only be called on the main thread.
    pub fn new() -> EventLoop<()> {
        EventLoop::<()>::new_user_event()
    }
}

impl<T> EventLoop<T> {
    /// Builds a new event loop.
    ///
    /// Usage will result in display backend initialisation, this can be controlled on linux
    /// using an environment variable `WINIT_UNIX_BACKEND`. Legal values are `x11` and `wayland`.
    /// If it is not set, winit will try to connect to a wayland connection, and if it fails will
    /// fallback on x11. If this variable is set with any other value, winit will panic.
    ///
    /// ## Platform-specific
    ///
    /// - **iOS:** Can only be called on the main thread.
    pub fn new_user_event() -> EventLoop<T> {
        EventLoop {
            event_loop: platform_impl::EventLoop::new(),
            _marker: ::std::marker::PhantomData,
        }
    }

    /// Hijacks the calling thread and initializes the winit event loop with the provided
    /// closure. Since the closure is `'static`, it must be a `move` closure if it needs to
    /// access any data from the calling context.
    ///
    /// See the [`ControlFlow`] docs for information on how changes to `&mut ControlFlow` impact the
    /// event loop's behavior.
    ///
    /// Any values not passed to this function will *not* be dropped.
    ///
    /// [`ControlFlow`]: ./enum.ControlFlow.html
    #[inline]
    pub fn run<F>(self, event_handler: F) -> !
    where
        F: 'static + FnMut(Event<T>, &EventLoopWindowTarget<T>, &mut ControlFlow),
    {
        self.event_loop.run(event_handler)
    }

    /// Creates an `EventLoopProxy` that can be used to dispatch user events to the main event loop.
    pub fn create_proxy(&self) -> EventLoopProxy<T> {
        EventLoopProxy {
            event_loop_proxy: self.event_loop.create_proxy(),
        }
    }

    /// Returns the list of all the monitors available on the system.
    #[inline]
    pub fn available_monitors(&self) -> impl Iterator<Item = MonitorHandle> {
        let data = self.event_loop.available_monitors();
        AvailableMonitorsIter {
            data: data.into_iter(),
        }
    }

    /// Returns the primary monitor of the system.
    #[inline]
    pub fn primary_monitor(&self) -> MonitorHandle {
        MonitorHandle {
            inner: self.event_loop.primary_monitor(),
        }
    }
}

impl<T> Deref for EventLoop<T> {
    type Target = EventLoopWindowTarget<T>;
    fn deref(&self) -> &EventLoopWindowTarget<T> {
        self.event_loop.window_target()
    }
}

/// Used to send custom events to `EventLoop`.
#[derive(Clone)]
pub struct EventLoopProxy<T: 'static> {
    event_loop_proxy: platform_impl::EventLoopProxy<T>,
}

impl<T: 'static> EventLoopProxy<T> {
    /// Send an event to the `EventLoop` from which this proxy was created. This emits a
    /// `UserEvent(event)` event in the event loop, where `event` is the value passed to this
    /// function.
    ///
    /// Returns an `Err` if the associated `EventLoop` no longer exists.
    pub fn send_event(&self, event: T) -> Result<(), EventLoopClosed> {
        self.event_loop_proxy.send_event(event)
    }
}

impl<T: 'static> fmt::Debug for EventLoopProxy<T> {
    fn fmt(&self, f: &mut fmt::Formatter<'_>) -> fmt::Result {
        f.pad("EventLoopProxy { .. }")
    }
}

/// The error that is returned when an `EventLoopProxy` attempts to wake up an `EventLoop` that
/// no longer exists.
#[derive(Debug, Copy, Clone, PartialEq, Eq, Hash)]
pub struct EventLoopClosed;

impl fmt::Display for EventLoopClosed {
    fn fmt(&self, f: &mut fmt::Formatter<'_>) -> fmt::Result {
        write!(f, "{}", error::Error::description(self))
    }
}

impl error::Error for EventLoopClosed {
    fn description(&self) -> &str {
        "Tried to wake up a closed `EventLoop`"
    }
}<|MERGE_RESOLUTION|>--- conflicted
+++ resolved
@@ -9,7 +9,6 @@
 //! [create_proxy]: ./struct.EventLoop.html#method.create_proxy
 //! [event_loop_proxy]: ./struct.EventLoopProxy.html
 //! [send_event]: ./struct.EventLoopProxy.html#method.send_event
-<<<<<<< HEAD
 use instant::Instant;
 use std::ops::Deref;
 use std::{error, fmt};
@@ -17,15 +16,6 @@
 use event::Event;
 use monitor::{AvailableMonitorsIter, MonitorHandle};
 use platform_impl;
-=======
-use std::{error, fmt, ops::Deref, time::Instant};
-
-use crate::{
-    event::Event,
-    monitor::{AvailableMonitorsIter, MonitorHandle},
-    platform_impl,
-};
->>>>>>> 5d0bc5f6
 
 /// Provides a way to retrieve events from the system and from the windows that were registered to
 /// the events loop.
